--- conflicted
+++ resolved
@@ -664,18 +664,11 @@
   let run_q = Lf_queue.create () in
   let async = Luv.Async.init ~loop (fun _async -> wakeup run_q) |> or_raise in
   let st = { loop; async; run_q } in
-<<<<<<< HEAD
   let stdenv = Objects.stdenv ~run_event_loop:(run ?mode) in
   let rec fork ~tid ~cancel:initial_cancel fn =
     Ctf.note_switch tid;
-    let fibre = Fibre_context.make ~tid ~cc:initial_cancel in
+    let fibre = Fibre_context.make ~cc:initial_cancel in
     match_with fn fibre
-=======
-  let stdenv = Objects.stdenv ~run_event_loop:run in
-  let rec fork ~new_fibre:fibre fn =
-    Ctf.note_switch (Fibre_context.tid fibre);
-    match_with fn ()
->>>>>>> f22bbafe
     { retc = (fun () -> Fibre_context.destroy fibre);
       exnc = (fun e -> Fibre_context.destroy fibre; raise e);
       effc = fun (type a) (e : a eff) ->
